--- conflicted
+++ resolved
@@ -2,44 +2,7 @@
 use std::{collections::HashSet, future::Future, mem::take, pin::Pin, sync::Mutex};
 use swc_ecmascript::utils::Id;
 
-<<<<<<< HEAD
 use super::{graph::VarGraph, JsValue};
-=======
-use swc_atoms::JsWord;
-use swc_common::FileName;
-use swc_ecma_loader::{resolve::Resolve, resolvers::node::NodeModulesResolver, TargetEnv};
-use swc_ecmascript::ast::*;
-use url::Url;
-
-use super::{graph::VarGraph, FreeVarKind, JsValue};
-
-pub(crate) struct LinkResult {
-    pub value: JsValue,
-    pub replaced_circular_references: HashSet<Id>,
-}
-
-pub trait VisitLink {
-    /// Get the value of `__dirname`
-    fn dirname(&self) -> Option<JsWord>;
-
-    fn cur_file(&self) -> Option<&FileName>;
-}
-
-pub struct ConstantVisitLink {
-    pub dirname: Option<JsWord>,
-    pub cur_file: Option<FileName>,
-}
-
-impl VisitLink for ConstantVisitLink {
-    fn dirname(&self) -> Option<JsWord> {
-        self.dirname.clone()
-    }
-
-    fn cur_file(&self) -> Option<&FileName> {
-        self.cur_file.as_ref()
-    }
-}
->>>>>>> 4916a5b3
 
 pub struct LinkCache {
     // TODO
@@ -51,7 +14,6 @@
     }
 }
 
-<<<<<<< HEAD
 pub(crate) async fn link<'a, F, R>(
     graph: &VarGraph,
     val: JsValue,
@@ -78,51 +40,6 @@
 {
     Box::pin(link_internal(graph, val, visitor, circle_stack))
 }
-=======
-pub(crate) fn link(
-    graph: &VarGraph,
-    values: &impl VisitLink,
-    val: &JsValue,
-    _cache: &mut LinkCache,
-) -> JsValue {
-    link_internal(graph, values, val, &mut HashSet::new()).value
-}
-
-pub(crate) fn link_internal(
-    graph: &VarGraph,
-    values: &impl VisitLink,
-    val: &JsValue,
-    circle_stack: &mut HashSet<Id>,
-) -> LinkResult {
-    let mut replaced_circular_references = HashSet::default();
-
-    macro_rules! handle {
-        ($e:expr) => {{
-            let res = link_internal(graph, values, $e, circle_stack);
-            replaced_circular_references.extend(res.replaced_circular_references);
-            res.value
-        }};
-    }
-
-    let val = (|| {
-        match val {
-            JsValue::Constant(_)
-            | JsValue::Url(..)
-            | JsValue::FreeVar(_)
-            | JsValue::Module(..)
-            | JsValue::Unknown => val.clone(),
-            JsValue::Variable(var) => {
-                // Replace with unknown for now
-                if circle_stack.contains(var) {
-                    replaced_circular_references.insert(var.clone());
-                    JsValue::Unknown
-                } else {
-                    circle_stack.insert(var.clone());
-                    const UNKNOWN: JsValue = JsValue::Unknown;
-                    let val = graph.values.get(&var).unwrap_or_else(|| &UNKNOWN);
-                    let res = link_internal(graph, values, val, circle_stack);
-                    replaced_circular_references.extend(res.replaced_circular_references);
->>>>>>> 4916a5b3
 
 pub(crate) async fn link_internal<'a, F, R>(
     graph: &'a VarGraph,
@@ -180,7 +97,6 @@
                     },
                 ))
             }
-<<<<<<< HEAD
             let replaced_circular_references = Mutex::new(HashSet::default());
             let circle_stack_mutex = Mutex::new(take(circle_stack));
             let (val, mut modified) = val
@@ -197,108 +113,15 @@
                 .await?;
             *circle_stack = circle_stack_mutex.into_inner().unwrap();
 
-            let (val, m) = visitor(val).await?;
-            if m {
-                modified = true
-=======
-
-            JsValue::Call(box JsValue::FreeVar(FreeVarKind::RequireResolve), args)
-                if args.len() == 1 =>
-            {
-                // swc_ecma_loader has `NodeResolver`, which knows how does
-                // require.resolve works
-
-                let target = match &args[0] {
-                    JsValue::Constant(Lit::Str(s)) => s.value.clone(),
-                    _ => return JsValue::Unknown,
-                };
-                let base = match values.cur_file() {
-                    Some(v) => v,
-                    None => return val.clone(),
-                };
-
-                let resolver = NodeModulesResolver::new(TargetEnv::Node, Default::default(), false);
-
-                match resolver.resolve(&base, &target) {
-                    Ok(v) => v.to_string().into(),
-                    // TODO: Report error
-                    Err(_) => JsValue::Unknown,
+            let mut val = val;
+            loop {
+                let m;
+                (val, m) = visitor(val).await?;
+                if m {
+                    modified = true
+                } else {
+                    break;
                 }
-            }
-
-            JsValue::Call(f, args) => {
-                let f = handle!(&*f);
-                let args: Vec<_> = args.into_iter().map(|val| handle!(val)).collect();
-
-                match &f {
-                    JsValue::Member(box JsValue::Module(module), prop) => {
-                        // path.join
-                        if &**module == "path" && &**prop == "join" {
-                            // Currently we only support constants.
-                            if args.iter().any(|arg| !matches!(arg, JsValue::Constant(..))) {
-                                return JsValue::Unknown;
-                            }
-
-                            let mut str_args = vec![];
-
-                            for arg in args.iter() {
-                                match arg {
-                                    JsValue::Constant(v) => match v {
-                                        Lit::Str(v) => {
-                                            str_args.push(&*v.value);
-                                        }
-                                        _ => {
-                                            todo!()
-                                        }
-                                    },
-                                    _ => {}
-                                }
-                            }
-
-                            let joined = str_args.join("/");
-
-                            let mut res: Vec<&str> = vec![];
-
-                            for comp in joined.split("/") {
-                                match comp {
-                                    "." => {}
-                                    ".." => {
-                                        if let Some(last) = res.last() {
-                                            if &**last != ".." {
-                                                res.pop();
-                                                continue;
-                                            }
-                                        }
-
-                                        // leftmost `..`
-                                        res.push("..");
-                                    }
-                                    _ => {
-                                        res.push(comp);
-                                    }
-                                }
-                            }
-
-                            return res.join("/").into();
-                        }
-
-                        if &**module == "url" && &**prop == "pathToFileURL" {
-                            //
-                            match &args[0] {
-                                JsValue::Constant(Lit::Str(path)) => {
-                                    return Url::from_file_path(&*path.value)
-                                        .map(JsValue::Url)
-                                        .unwrap_or(JsValue::Unknown)
-                                }
-                                _ => return JsValue::Unknown,
-                            }
-                        }
-                    }
-                    _ => {}
-                }
-
-                JsValue::Call(box f, args)
->>>>>>> 4916a5b3
             }
 
             // TODO: The result can be cached when
