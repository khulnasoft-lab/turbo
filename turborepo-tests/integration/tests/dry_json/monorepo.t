Setup
  $ . ${TESTDIR}/../../../helpers/setup.sh
  $ . ${TESTDIR}/../_helpers/setup_monorepo.sh $(pwd)

# Save JSON to tmp file so we don't need to keep re-running the build
  $ ${TURBO} run build --dry=json > tmpjson.log

# test with a regex that captures what release we usually have (1.x.y or 1.a.b-canary.c)
  $ cat tmpjson.log | jq .turboVersion
  "[a-z0-9\.-]+" (re)

  $ cat tmpjson.log | jq .globalCacheInputs
  {
    "rootKey": "You don't understand! I coulda had class. I coulda been a contender. I could've been somebody, instead of a bum, which is what I am.",
    "files": {
      "foo.txt": "eebae5f3ca7b5831e429e947b7d61edd0de69236"
    },
    "hashOfExternalDependencies": "ccab0b28617f1f56"
  }

  $ cat tmpjson.log | jq 'keys'
  [
    "envMode",
    "frameworkInference",
    "globalCacheInputs",
    "id",
    "packages",
    "scm",
    "tasks",
    "turboVersion",
    "user",
    "version"
  ]

# Validate output of my-app#build task
  $ cat tmpjson.log | jq '.tasks | map(select(.taskId == "my-app#build")) | .[0]'
  {
    "taskId": "my-app#build",
    "task": "build",
    "package": "my-app",
<<<<<<< HEAD
    "hash": "5ac267a908f805a8",
=======
    "hash": "c0aa511cf2721438",
>>>>>>> ef9f6b8a
    "inputs": {
      "package.json": "6bcf57fd6ff30d1a6f40ad8d8d08e8b940fc7e3b"
    },
    "hashOfExternalDependencies": "ccab0b28617f1f56",
    "cache": {
      "local": false,
      "remote": false,
      "status": "MISS",
      "timeSaved": 0
    },
    "command": "echo 'building'",
    "cliArguments": [],
    "outputs": [
      "apple.json",
      "banana.txt"
    ],
    "excludedOutputs": null,
    "logFile": "apps/my-app/.turbo/turbo-build.log",
    "directory": "apps/my-app",
    "dependencies": [],
    "dependents": [],
    "resolvedTaskDefinition": {
      "outputs": [
        "apple.json",
        "banana.txt"
      ],
      "cache": true,
      "dependsOn": [],
      "inputs": [],
      "outputMode": "full",
      "passThroughEnv": null,
      "env": [],
      "persistent": false
    },
    "expandedOutputs": [],
    "framework": "<NO FRAMEWORK DETECTED>",
    "envMode": "loose",
    "environmentVariables": {
      "configured": [],
      "inferred": [],
      "global": [
        "SOME_ENV_VAR=",
        "VERCEL_ANALYTICS_ID="
      ],
      "passthrough": null,
      "globalPassthrough": null
    }
  }

# Validate output of util#build task
  $ cat tmpjson.log | jq '.tasks | map(select(.taskId == "util#build")) | .[0]'
  {
    "taskId": "util#build",
    "task": "build",
    "package": "util",
<<<<<<< HEAD
    "hash": "f99b445d4ff29bd0",
=======
    "hash": "ac6ceb0714bda4f3",
>>>>>>> ef9f6b8a
    "inputs": {
      "package.json": "4d57bb28c9967640d812981198a743b3188f713e"
    },
    "hashOfExternalDependencies": "ccab0b28617f1f56",
    "cache": {
      "local": false,
      "remote": false,
      "status": "MISS",
      "timeSaved": 0
    },
    "command": "echo 'building'",
    "cliArguments": [],
    "outputs": null,
    "excludedOutputs": null,
    "logFile": "packages/util/.turbo/turbo-build.log",
    "directory": "packages/util",
    "dependencies": [],
    "dependents": [],
    "resolvedTaskDefinition": {
      "outputs": [],
      "cache": true,
      "dependsOn": [],
      "inputs": [],
      "outputMode": "full",
      "passThroughEnv": null,
      "env": [
        "NODE_ENV"
      ],
      "persistent": false
    },
    "expandedOutputs": [],
    "framework": "<NO FRAMEWORK DETECTED>",
    "envMode": "loose",
    "environmentVariables": {
      "configured": [
        "NODE_ENV="
      ],
      "inferred": [],
      "global": [
        "SOME_ENV_VAR=",
        "VERCEL_ANALYTICS_ID="
      ],
      "passthrough": null,
      "globalPassthrough": null
    }
  }

Run again with NODE_ENV set and see the value in the summary. --filter=util workspace so the output is smaller
  $ NODE_ENV=banana ${TURBO} run build --dry=json --filter=util | jq '.tasks | map(select(.taskId == "util#build")) | .[0].environmentVariables'
  {
    "configured": [
      "NODE_ENV=b493d48364afe44d11c0165cf470a4164d1e2609911ef998be868d46ade3de4e"
    ],
    "inferred": [],
    "global": [
      "SOME_ENV_VAR=",
      "VERCEL_ANALYTICS_ID="
    ],
    "passthrough": null,
    "globalPassthrough": null
  }

Tasks that don't exist throw an error
  $ ${TURBO} run doesnotexist --dry=json
   ERROR  run failed: error preparing engine: Could not find the following tasks in project: doesnotexist
  Turbo error: error preparing engine: Could not find the following tasks in project: doesnotexist
  [1]<|MERGE_RESOLUTION|>--- conflicted
+++ resolved
@@ -38,11 +38,7 @@
     "taskId": "my-app#build",
     "task": "build",
     "package": "my-app",
-<<<<<<< HEAD
-    "hash": "5ac267a908f805a8",
-=======
-    "hash": "c0aa511cf2721438",
->>>>>>> ef9f6b8a
+    "hash": "122bd9fc20f4511c",
     "inputs": {
       "package.json": "6bcf57fd6ff30d1a6f40ad8d8d08e8b940fc7e3b"
     },
@@ -98,11 +94,7 @@
     "taskId": "util#build",
     "task": "build",
     "package": "util",
-<<<<<<< HEAD
-    "hash": "f99b445d4ff29bd0",
-=======
-    "hash": "ac6ceb0714bda4f3",
->>>>>>> ef9f6b8a
+    "hash": "82bc93ff27e552d6",
     "inputs": {
       "package.json": "4d57bb28c9967640d812981198a743b3188f713e"
     },
