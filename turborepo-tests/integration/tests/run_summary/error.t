--- conflicted
+++ resolved
@@ -33,11 +33,7 @@
     "taskId": "my-app#maybefails",
     "task": "maybefails",
     "package": "my-app",
-<<<<<<< HEAD
-    "hash": "9ef1a50a072d7b5e",
-=======
-    "hash": "77a6f6fbb63a0746",
->>>>>>> ef9f6b8a
+    "hash": "87a1019a486da428",
     "inputs": {
       "package.json": "6bcf57fd6ff30d1a6f40ad8d8d08e8b940fc7e3b"
     },
